--- conflicted
+++ resolved
@@ -118,25 +118,10 @@
         if not href:
             return bad_value_render(href)
         href = replace(href, bbcode_settings.BBCODE_ESCAPE_HTML)
-<<<<<<< HEAD
-        if '://' not in href and self._domain_re.match(href):
-            href = 'http://' + href
-        v = URLValidator()
 
-        # Validates and renders the considered URL.
-        try:
-            v(href)
-        except ValidationError:
-            rendered = '[url={}]{}[/url]'.format(href, value) if option else \
-                '[url]{}[/url]'.format(value)
-        else:
-            content = value if option else href
-            rendered = '<a href="{}"{}>{}</a>'.format(href, bbcode_settings._BBCODE_NOFOLLOW, content or href)
-=======
         for xss in bbcode_settings.URL_XSS_FILTER:
             if xss in href:
                 return bad_value_render(href)
->>>>>>> 64000ac0
 
         if '://' not in href and self._domain_re.match(href):
             href = 'https://' + href
