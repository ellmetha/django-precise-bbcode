import re
from collections import defaultdict

from django.core.validators import URLValidator

from precise_bbcode.bbcode.regexes import url_re
from precise_bbcode.conf import settings as bbcode_settings
from precise_bbcode.core.utils import replace


class BBCodeToken(object):
    """
    Represents a BBCode token. It is used by the lexer provided by the BBCodeParser
    class in order to turn a sequence of characters into a sequence of tokens that
    represents the ramifications of nested BBCode tags.
    """
    TK_START_TAG = 'start_tag'
    TK_END_TAG = 'end_tag'
    TK_DATA = 'data'
    TK_NEWLINE = 'newline'

    def __init__(self, type, tag_name, option, text):
        self.type = type
        self.tag_name = tag_name
        self.option = option
        self.text = text

    def __repr__(self):
        return '<BBCodeToken instance "({0}, {1}, {2}, {3})">'.format(
            self.type, self.tag_name, self.option, self.text)

    def __str__(self):
        return 'BBCodeToken: ({0}, {1}, {2}, {3})'.format(
            self.type, self.tag_name, self.option, self.text)

    __unicode__ = __str__

    @property
    def is_start_tag(self):
        return self.type == self.TK_START_TAG

    @property
    def is_end_tag(self):
        return self.type == self.TK_END_TAG

    @property
    def is_tag(self):
        return self.is_start_tag or self.is_end_tag

    @property
    def is_data(self):
        return self.type == self.TK_DATA

    @property
    def is_newline(self):
        return self.type == self.TK_NEWLINE


class BBCodeParser(object):
    # BBCode tags are enclosed in square brackets [ and ] rather than < and > ; the following
    # constants should not be modified
    _TAG_OPENING = '['
    _TAG_ENDING = ']'

    def __init__(self, *args, **kwargs):
        # Settings
        self.newline_char = bbcode_settings.BBCODE_NEWLINE
        self.replace_html = bbcode_settings.BBCODE_ESCAPE_HTML
        self.normalize_newlines = bbcode_settings.BBCODE_NORMALIZE_NEWLINES

        # Initializes the placeholders, bbcodes and smilies stores
        self.placeholders = {}
        self.bbcodes = {}
        self.smilies = {}

    def add_placeholder(self, placeholder_klass):
        """
        Installs a placeholder. A placeholder is an instance of the BBCodePlaceholder
        class. Each placeholder can be used to validate any content embedded in a
        BBCode tag. A placeholder instance must implement a 'validate' method, which is
        defined by the following signature:

        def validate(self, content)

            content
                The content used to fill the placeholder that must be validated.
        """
        self.placeholders[placeholder_klass.name.upper()] = placeholder_klass()

    def add_bbcode_tag(self, tag_klass):
        """
        Installs a renderer for the specified tag. A renderer is an instance of the
        BBCodeTag class. Each BBCode tag instance must implement a 'render' method,
        which is defined by the following signature:

        def render(self, value, option=None, parent=None)

            value
                The context between start and end tags, or None for standalone tags.
                Whether this has been rendered depends on render_embedded tag option.
            option
                The value of an option passed to the tag.
            parent
                The parent BBCodeTag instance, if the tag is being rendered inside another tag,
                otherwise None.
        """
        self.bbcodes[tag_klass.name] = tag_klass()

    def add_smiley(self, code, img):
        """
        Insert a smiley code and its associated icon URL into a dictionary containing the
        available smilies.
        """
        self.smilies[code] = img

    def _parse_tag(self, tag):
        """
        Given a string assumed to be an opening tag or a ending tag, validates it and return
        a 4-tuple of the form:
            (valid, tag_name, closing, option)
        """
        # Validates the considered tag
        if ((not (tag.startswith(self._TAG_OPENING) and tag.endswith(self._TAG_ENDING))) or
           ('\n' in tag) or ('\r' in tag) or (tag.count(self._TAG_OPENING) > 1) or
           (tag.count(self._TAG_ENDING) > 1)):
            return (False, tag, False, None)
        tag_name = tag[len(self._TAG_OPENING):-len(self._TAG_ENDING)].strip()
        if not tag_name:
            return (False, tag, False, None)
        # Determines whether the tag is a closing tag or not
        closing = False
        option = None
        if tag_name.startswith('/'):
            tag_name = tag_name[1:]
            closing = True
        # Parses the option inside the tag
        if ('=' in tag_name) and closing:
            return (False, tag, False, None)
        elif ('=' in tag_name):
            option_pos = tag_name.find('=')
            option = tag_name[option_pos + 1:]
            tag_name = tag_name[:option_pos]
        return (True, tag_name.strip().lower(), closing, option)

    def get_tokens(self, data):
        """
        Acts as a lexer: given an input text, converts a sequence of characters into a sequence of
        tokens that represents the ramifications of the nested BBCode tags.
        Each token embeds the following data:

            Token type
                It can be: START_TAG, END_TAG, DATA, NEWLINE
            Tag name
                The name of the tokenized tag if a tag is considered, defaults to None
            Tag option
                The content of the tag option if available, defaults to None
            Token text
                The original text of the token
        """
        tokens = []
        pos = tag_start = tag_end = 0

        if self.normalize_newlines:
            data = data.replace('\r\n', '\n').replace('\r', '\n')
        while pos < len(data):
            # Search a new tag from the current position
            tag_start = data.find(self._TAG_OPENING, pos)
            pos_diff = tag_start - pos

            if pos_diff >= 0:
                # There can be data between the index of the current tag opening character and the
                # previous position. These textual data are tokenised
                if pos_diff:
                    tokens.extend(self._get_textual_tokens(data[pos:tag_start]))

                # Try to find the apparent end of the current tag
                tag_end = data.find(self._TAG_ENDING, tag_start)
                # Is a new tag starting from here?
                new_tag_start = data.find(self._TAG_OPENING, tag_start + len(self._TAG_OPENING))

                if new_tag_start > 0 and new_tag_start < tag_end:
                    # In this case, a new opening character has been found ; the previous ones will
                    # be tokenized as data.
                    tokens.extend(self._get_textual_tokens(data[tag_start:new_tag_start]))
                    pos = new_tag_start
                elif tag_end > tag_start:
                    tag = data[tag_start:tag_end + len(self._TAG_ENDING)]
                    valid, tag_name, closing, option = self._parse_tag(tag)
                    # The fetched tag must be known by the parser to be tokenized as a BBCode tag ;
                    # otherwise it will be tokenized as data
                    if valid and tag_name in self.bbcodes:
                        if closing:
                            tokens.append(BBCodeToken(BBCodeToken.TK_END_TAG, tag_name, None, tag))
                        else:
                            tokens.append(
                                BBCodeToken(BBCodeToken.TK_START_TAG, tag_name, option, tag))
                    else:
                        tokens.extend(self._get_textual_tokens(tag))
                    pos = tag_end + len(self._TAG_ENDING)
                else:
                    # An umatched [
                    break
            else:
                break
        # Tokenize the remaining data if a break occured
        if pos < len(data):
            tokens.extend(self._get_textual_tokens(data[pos:]))
        return tokens

    def _get_textual_tokens(self, data):
        """
        Given a list of textual data, returns a list of TK_NEWLINE or TK_DATA tokens.
        """
        token_types = []
        token_types = defaultdict(lambda: BBCodeToken.TK_DATA, token_types)
        token_types['\n'] = BBCodeToken.TK_NEWLINE
        tokens = []

        data = re.split('(\n)', data)
        for value in data:
            if value:
                tokens.append(BBCodeToken(token_types[value], None, None, value))
        return tokens

    def _drop_syntactic_errors(self, tokens):
        """
        Given a list of lexical tokens, find the tags that are not closed or not started
        and converts them to textual tokens. The non-valid tokens must not be swallowed.
        The tag tokens that are not valid in the BBCode tree will be converted to textual tokens
        (eg. in '[b][i]test[/b][/i]'the 'b' tags will be tokenized as data).
        """
        opening_tags = []
        for index, token in enumerate(tokens):
            if token.is_start_tag:
                tag_options = self.bbcodes[token.tag_name]._options
                if tag_options.same_tag_closes and len(opening_tags) > 0 \
                        and opening_tags[-1][0].tag_name == token.tag_name:
                    opening_tags.pop()
                if not tag_options.standalone:
                    opening_tags.append((token, index))
            elif token.is_end_tag:
                tag_options = self.bbcodes[token.tag_name]._options
                if len(opening_tags) > 0:
                    previous_tag, _ = opening_tags[-1]
                    previous_tag_options = self.bbcodes[previous_tag.tag_name]._options
                    if previous_tag_options.end_tag_closes:
                        opening_tags.pop()

                    if not opening_tags:
                        continue

                    if (opening_tags[-1][0].tag_name != token.tag_name and
                       token.tag_name in [x[0].tag_name for x in opening_tags] and
                       tag_options.render_embedded):
                        # In this case, we iterate to the first opening of the current tag : all the
                        # tags between the current tag and its opening are converted to textual
                        # tokens
                        for tag in reversed(opening_tags):
                            tk, index = tag
                            if tk.tag_name == token.tag_name:
                                opening_tags.pop()
                                break
                            else:
                                tokens[index] = BBCodeToken(
                                    BBCodeToken.TK_DATA, None, None, tk.text)
                                opening_tags.pop()
                    elif opening_tags[-1][0].tag_name != token.tag_name:
                        tokens[index] = BBCodeToken(BBCodeToken.TK_DATA, None, None, token.text)
                    else:
                        opening_tags.pop()
                else:
                    tokens[index] = BBCodeToken(BBCodeToken.TK_DATA, None, None, token.text)
            elif token.is_newline:
                if len(opening_tags) > 0:
                    previous_tag, _ = opening_tags[-1]
                else:
                    previous_tag = None
                if previous_tag:
                    previous_tag_options = self.bbcodes[previous_tag.tag_name]._options
                    if previous_tag_options.newline_closes:
                        opening_tags.pop()
        # The remaining tags do not have a closing tag, they must be converted to testual tokens)
        for tag in opening_tags:
            token, index = tag
            tokens[index] = BBCodeToken(BBCodeToken.TK_DATA, None, None, token.text)
        return tokens

    def _print_lexical_token_stream(self, data):  # pragma: no cover
        """
        Given an input text, print out the lexical token stream.
        """
        tokens = self._drop_syntactic_errors(self.get_tokens(data))
        for tk in tokens:
            if tk.is_tag:
                if tk.option:
                    print(tk.type.upper() + " " + tk.tag_name + ", option = \"" + tk.option + "\"")
                else:
                    print(tk.type.upper() + " " + tk.tag_name)
            elif tk.is_data:
                print(tk.type.upper() + " \"" + tk.text + "\"")
            elif tk.is_newline:
                print(tk.type.upper())

    def _find_closing_token(self, tag, tokens, pos):
        """
        Given a BBCodeTag tag instance, a list of lexical tokens and the position of the
        current tag in this list, find the position of the associated closing tag. This
        function returns a tuple of the form (end_pos, consume_now), where 'consume_now'
        is a boolean that indicates whether the ending token should be consumed or not.
        """
        similar_tags_embedded = 0
        while pos < len(tokens):
            token = tokens[pos]
            if token.is_newline and tag._options.newline_closes:
                return pos, True
            elif token.is_start_tag and token.tag_name == tag.name:
                if tag._options.same_tag_closes:
                    return pos, False
                if tag._options.render_embedded:
                    similar_tags_embedded += 1
            elif token.is_end_tag and token.tag_name == tag.name:
                if similar_tags_embedded > 0:
                    similar_tags_embedded -= 1
                else:
                    return pos, True
            pos += 1
        return pos, True

    def _render_tokens(self, tokens, parent_tag=None):
        """
        Given a list of lexical tokens, do the rendering process. During this process, some
        semantic verifications are done on this lexical token stream.
        """
        itk = 0
        rendered = []
        while itk < len(tokens):
            # Fetch the considered token
            token = tokens[itk]

            # Try to render it according to its type
            if token.is_start_tag:
                # Fetch some data about the current tag
                call_rendering_function = self.bbcodes[token.tag_name].do_render
                tag = self.bbcodes[token.tag_name]

                if tag._options.standalone:
                    rendered.append(call_rendering_function(self, None, token.option, parent_tag))
                else:
                    # First find the closing tag associated with this tag
                    token_end, consume_now = self._find_closing_token(tag, tokens, itk + 1)
                    embedded_tokens = tokens[itk + 1:token_end]

                    # If the end tag should not be consumed, back up one (after processing the
                    # embedded tokens)
                    if not consume_now:
                        token_end -= 1

                    if tag._options.render_embedded:
                        inner = self._render_tokens(embedded_tokens, parent_tag=tag)
                    else:
                        inner = self._render_textual_content(
                            ''.join(tk.text for tk in embedded_tokens),
                            tag._options.escape_html, tag._options.replace_links,
                            tag._options.render_embedded)

                    # Strip and replaces newlines if specified in the tag options
                    if tag._options.strip:
                        inner = inner.strip()
                    if tag._options.transform_newlines:
                        inner = inner.replace('\n', self.newline_char)

                    # Append the rendered data
                    rendered.append(call_rendering_function(self, inner, token.option, parent_tag))

                    # Swallow the first trailing newline if necessary
                    if tag._options.swallow_trailing_newline:
                        next_itk = token_end + 1
                        if next_itk < len(tokens) and tokens[next_itk].is_newline:
                            token_end = next_itk

                    # Goto the end tag index
                    itk = token_end
            elif token.is_data:
                replace_specialchars = parent_tag._options.escape_html if parent_tag else True
                replace_links = parent_tag._options.replace_links if parent_tag else True
                replace_smilies = parent_tag._options.render_embedded if parent_tag else True
                rendered.append(self._render_textual_content(
                    token.text, replace_specialchars, replace_links, replace_smilies))
            elif token.is_newline:
                rendered.append(self.newline_char if parent_tag is None else token.text)

            # Goto the next token!
            itk += 1
        return ''.join(rendered)

    def _render_textual_content(self, data, replace_specialchars, replace_links, replace_smilies):
        """
        Given an input text, update it by replacing the HTML special characters, the links with
        their HTML corresponding tags and the smilies codes with the corresponding images.
        """
        if replace_specialchars:
            data = replace(data, self.replace_html)

        if replace_links:
            def linkrepl(match):
                url = match.group(0)
<<<<<<< HEAD
                href = url if '://' in url else 'http://' + url
                return '<a href="{0}"{1}>{2}</a>'.format(href, bbcode_settings._BBCODE_NOFOLLOW, url)
=======
                for xss in bbcode_settings.URL_XSS_FILTER:
                    if xss in url:
                        return url
                if url[:2] == '//':
                    return url
                if '://' in url:
                    v = URLValidator()
                    try:
                        v(url)
                    except ValidationError:
                        return url

                return '<a href="{0}">{1}</a>'.format(url, url)
>>>>>>> 64000ac0
            data = re.sub(url_re, linkrepl, data)

        if replace_smilies:
            data = replace(data, sorted(self.smilies.items(), reverse=True))

        return data

    def render(self, data):
        """
        Renders the given data by using the declared BBCodes tags.
        """
        lexical_units = self._drop_syntactic_errors(self.get_tokens(data))
        rendered = self._render_tokens(lexical_units)
        return rendered<|MERGE_RESOLUTION|>--- conflicted
+++ resolved
@@ -404,10 +404,7 @@
         if replace_links:
             def linkrepl(match):
                 url = match.group(0)
-<<<<<<< HEAD
-                href = url if '://' in url else 'http://' + url
-                return '<a href="{0}"{1}>{2}</a>'.format(href, bbcode_settings._BBCODE_NOFOLLOW, url)
-=======
+
                 for xss in bbcode_settings.URL_XSS_FILTER:
                     if xss in url:
                         return url
@@ -420,8 +417,8 @@
                     except ValidationError:
                         return url
 
-                return '<a href="{0}">{1}</a>'.format(url, url)
->>>>>>> 64000ac0
+                return '<a href="{0}"{1}>{2}</a>'.format(href, bbcode_settings._BBCODE_NOFOLLOW, url)
+
             data = re.sub(url_re, linkrepl, data)
 
         if replace_smilies:
